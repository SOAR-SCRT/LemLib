/**
 * @file include/lemlib/chassis/chassis.hpp
 * @author LemLib Team
 * @brief Chassis class declarations
 * @version 0.4.5
 * @date 2023-01-23
 *
 * @copyright Copyright (c) 2023
 *
 */

#pragma once

#include <functional>
#include "pros/rtos.hpp"
#include "pros/motors.hpp"
#include "pros/imu.hpp"
#include "lemlib/asset.hpp"
#include "lemlib/chassis/trackingWheel.hpp"
#include "lemlib/pose.hpp"

namespace lemlib {
/**
 * @brief Struct containing all the sensors used for odometry
 *
 * The sensors are stored in a struct so that they can be easily passed to the chassis class
 * The variables are pointers so that they can be set to nullptr if they are not used
 * Otherwise the chassis class would have to have a constructor for each possible combination of sensors
 *
 * @param vertical1 pointer to the first vertical tracking wheel
 * @param vertical2 pointer to the second vertical tracking wheel
 * @param horizontal1 pointer to the first horizontal tracking wheel
 * @param horizontal2 pointer to the second horizontal tracking wheel
 * @param imu pointer to the IMU
 */
typedef struct {
        TrackingWheel* vertical1;
        TrackingWheel* vertical2;
        TrackingWheel* horizontal1;
        TrackingWheel* horizontal2;
        pros::Imu* imu;
} OdomSensors_t;

/**
 * @brief Struct containing constants for a chassis controller
 *
 * The constants are stored in a struct so that they can be easily passed to the chassis class
 * Set a constant to 0 and it will be ignored
 *
 * @param kP proportional constant for the chassis controller
 * @param kD derivative constant for the chassis controller
 * @param smallError the error at which the chassis controller will switch to a slower control loop
 * @param smallErrorTimeout the time the chassis controller will wait before switching to a slower control loop
 * @param largeError the error at which the chassis controller will switch to a faster control loop
 * @param largeErrorTimeout the time the chassis controller will wait before switching to a faster control loop
 * @param slew the maximum acceleration of the chassis controller
 */
typedef struct {
        float kP;
        float kD;
        float smallError;
        float smallErrorTimeout;
        float largeError;
        float largeErrorTimeout;
        float slew;
} ChassisController_t;

/**
 * @brief Struct containing constants for a drivetrain
 *
 * The constants are stored in a struct so that they can be easily passed to the chassis class
 * Set a constant to 0 and it will be ignored
 *
 * @param leftMotors pointer to the left motors
 * @param rightMotors pointer to the right motors
 * @param trackWidth the track width of the robot
 * @param wheelDiameter the diameter of the wheel used on the drivetrain
 * @param rpm the rpm of the wheels
 * @param chasePower higher values make the robot move faster but causes more overshoot on turns
 */
typedef struct {
        pros::Motor_Group* leftMotors;
        pros::Motor_Group* rightMotors;
        float trackWidth;
        float wheelDiameter;
        float rpm;
        float chasePower;
} Drivetrain_t;

/**
 * @brief Function pointer type for drive curve functions.
 * @param input The control input in the range [-127, 127].
 * @param scale The scaling factor, which can be optionally ignored.
 * @return The new value to be used.
 */
typedef std::function<float(float, float)> DriveCurveFunction_t;

/**
 * @brief  Default drive curve. Modifies  the input with an exponential curve. If the input is 127, the function
 * will always output 127, no matter the value of scale, likewise for -127. This curve was inspired by team 5225, the
 * Pilons. A Desmos graph of this curve can be found here: https://www.desmos.com/calculator/rcfjjg83zx
 * @param input value from -127 to 127
 * @param scale how steep the curve should be.
 * @return The new value to be used.
 */
float defaultDriveCurve(float input, float scale);

/**
 * @brief Chassis class
 *
 */
class Chassis {
    public:
        /**
         * @brief Construct a new Chassis
         *
         * @param drivetrain drivetrain to be used for the chassis
         * @param lateralSettings settings for the lateral controller
         * @param angularSettings settings for the angular controller
         * @param sensors sensors to be used for odometry
         * @param driveCurve drive curve to be used. defaults to `defaultDriveCurve`
         */
        Chassis(Drivetrain_t drivetrain, ChassisController_t lateralSettings, ChassisController_t angularSettings,
                OdomSensors_t sensors, DriveCurveFunction_t driveCurve = &defaultDriveCurve);
        /**
         * @brief Calibrate the chassis sensors
         *
         * @param calibrateIMU whether the IMU should be calibrated. true by default
         */
        void calibrate(bool calibrateIMU = true);
        /**
         * @brief Set the pose of the chassis
         *
         * @param x new x value
         * @param y new y value
         * @param theta new theta value
         * @param radians true if theta is in radians, false if not. False by default
         */
        void setPose(float x, float y, float theta, bool radians = false);
        /**
         * @brief Set the pose of the chassis
         *
         * @param pose the new pose
         * @param radians whether pose theta is in radians (true) or not (false). false by default
         */
        void setPose(Pose pose, bool radians = false);
        /**
         * @brief Get the pose of the chassis
         *
         * @param radians whether theta should be in radians (true) or degrees (false). false by default
         * @return Pose
         */
        Pose getPose(bool radians = false);
        /**
         * @brief Get the speed of the robot
         *
         * @param radians true for theta in radians, false for degrees. False by default
         * @return lemlib::Pose
         */
        Pose getSpeed(bool radians = false);
        /**
         * @brief Get the local speed of the robot
         *
         * @param radians true for theta in radians, false for degrees. False by default
         * @return lemlib::Pose
         */
        Pose getLocalSpeed(bool radians = false);
        /**
         * @brief Estimate the pose of the robot after a certain amount of time
         *
         * @param time time in seconds
         * @param radians False for degrees, true for radians. False by default
         * @return lemlib::Pose
         */
        Pose estimatePose(float time, bool radians = false);
        /**
         * @brief Wait until the robot has traveled a certain distance along the path
         *
         * @note Units are in inches if current motion is moveTo or follow, degrees if using turnTo
         *
         * @param dist the distance the robot needs to travel before returning
         */
        void waitUntil(float dist);
        /**
         * @brief Turn the chassis so it is facing the target point
         *
         * The PID logging id is "angularPID"
         *
         * @param x x location
         * @param y y location
         * @param timeout longest time the robot can spend moving
         * @param forwards whether the robot should turn to face the point with the front of the robot. true by default
         * @param maxSpeed the maximum speed the robot can turn at. Default is 127
         * @param async whether the function should be run asynchronously. true by default
         */
        void turnTo(float x, float y, int timeout, bool forwards = true, float maxSpeed = 127, bool async = true);
        /**
         * @brief Move the chassis towards the target pose
         *
         * Uses the boomerang controller
         *
         * @param x x location
         * @param y y location
         * @param theta target heading in degrees.
         * @param timeout longest time the robot can spend moving
         * @param forwards whether the robot should move forwards or backwards. true for forwards (default), false for
         * backwards
         * @param chasePower higher values make the robot move faster but causes more overshoot on turns. 0 makes it
         * default to global value
         * @param lead the lead parameter. Determines how curved the robot will move. 0.6 by default (0 < lead < 1)
         * @param maxSpeed the maximum speed the robot can move at. 127 at default
         * @param async whether the function should be run asynchronously. true by default
         */
        void moveTo(float x, float y, float theta, int timeout, bool forwards = true, float chasePower = 0,
                    float lead = 0.6, float maxSpeed = 127, bool async = false);
        /**
         * @brief Move the chassis towards a target point
         *
         * @param x x location
         * @param y y location
         * @param timeout longest time the robot can spend moving
         * @param async whether the function should be run asynchronously. false by default
         * @param maxSpeed the maximum speed the robot can move at. 127 by default
         */
        void moveToOld(float x, float y, int timeout, bool forwards = true, bool async = false, float maxSpeed = 127);
        /**
         * @brief Move the chassis along a path
         *
<<<<<<< HEAD
         * @param path the path asset to follow
         * @param lookahead the lookahead distance. Units in inches. Larger values will make the robot move faster but
         * will follow the path less accurately
         * @param timeout the maximum time the robot can spend moving
=======
         * @param filePath the filename of the path to follow
         * @param timeout the maximum time the robot can spend moving
         * @param lookahead the lookahead distance. Units in inches. Larger values will make the robot move faster
         * but will follow the path less accurately
         * @param async whether the function should be run asynchronously. false by default
>>>>>>> 21f283e2
         * @param forwards whether the robot should follow the path going forwards. true by default
         * @param async whether the function should be run asynchronously. true by default
         */
        void follow(const asset& path, float lookahead, int timeout, bool forwards = true, bool async = true);
        /**
         * @brief Control the robot during the driver control period using the tank drive control scheme. In this
         * control scheme one joystick axis controls one half of the robot, and another joystick axis controls another.
         * @param left speed of the left side of the drivetrain. Takes an input from -127 to 127.
         * @param right speed of the right side of the drivetrain. Takes an input from -127 to 127.
         * @param curveGain control how steep the drive curve is. The larger the number, the steeper the curve. A value
         * of 0 disables the curve entirely.
         */
        void tank(int left, int right, float curveGain = 0.0);
        /**
         * @brief Control the robot during the driver using the arcade drive control scheme. In this control scheme one
         * joystick axis controls the forwards and backwards movement of the robot, while the other joystick axis
         * controls  the robot's turning
         * @param throttle speed to move forward or backward. Takes an input from -127 to 127.
         * @param turn speed to turn. Takes an input from -127 to 127.
         * @param curveGain the scale inputted into the drive curve function. If you are using the default drive
         * curve, refer to the `defaultDriveCurve` documentation.
         */
        void arcade(int throttle, int turn, float curveGain = 0.0);
        /**
         * @brief Control the robot during the driver using the curvature drive control scheme. This control scheme is
         * very similar to arcade drive, except the second joystick axis controls the radius of the curve that the
         * drivetrain makes, rather than the speed. This means that the driver can accelerate in a turn without changing
         * the radius of that turn. This control scheme defaults to arcade when forward is zero.
         * @param throttle speed to move forward or backward. Takes an input from -127 to 127.
         * @param turn speed to turn. Takes an input from -127 to 127.
         * @param curveGain the scale inputted into the drive curve function. If you are using the default drive
         * curve, refer to the `defaultDriveCurve` documentation.
         */
        void curvature(int throttle, int turn, float cureGain = 0.0);
    private:
        pros::Mutex mutex;
        float distTravelled = 0;

        ChassisController_t lateralSettings;
        ChassisController_t angularSettings;
        Drivetrain_t drivetrain;
        OdomSensors_t odomSensors;
        DriveCurveFunction_t driveCurve;
};
} // namespace lemlib<|MERGE_RESOLUTION|>--- conflicted
+++ resolved
@@ -226,18 +226,10 @@
         /**
          * @brief Move the chassis along a path
          *
-<<<<<<< HEAD
          * @param path the path asset to follow
          * @param lookahead the lookahead distance. Units in inches. Larger values will make the robot move faster but
          * will follow the path less accurately
          * @param timeout the maximum time the robot can spend moving
-=======
-         * @param filePath the filename of the path to follow
-         * @param timeout the maximum time the robot can spend moving
-         * @param lookahead the lookahead distance. Units in inches. Larger values will make the robot move faster
-         * but will follow the path less accurately
-         * @param async whether the function should be run asynchronously. false by default
->>>>>>> 21f283e2
          * @param forwards whether the robot should follow the path going forwards. true by default
          * @param async whether the function should be run asynchronously. true by default
          */

################################################################################
######################### User configurable parameters #########################
# filename extensions
CEXTS:=c
ASMEXTS:=s S
CXXEXTS:=cpp c++ cc

# probably shouldn't modify these, but you may need them below
ROOT=.
FWDIR:=$(ROOT)/firmware
BINDIR=$(ROOT)/bin
SRCDIR=$(ROOT)/src
INCDIR=$(ROOT)/include

WARNFLAGS+=
EXTRA_CFLAGS=
EXTRA_CXXFLAGS=

# Set to 1 to enable hot/cold linking
USE_PACKAGE:=1

# Add libraries you do not wish to include in the cold image here
# EXCLUDE_COLD_LIBRARIES:= $(FWDIR)/your_library.a
EXCLUDE_COLD_LIBRARIES:= 

# Set this to 1 to add additional rules to compile your project as a PROS library template
IS_LIBRARY:=1
# TODO: CHANGE THIS!
LIBNAME:=LemLib
<<<<<<< HEAD
VERSION:=0.5.0
=======
VERSION:=0.5.0-beta2
>>>>>>> 21f283e2

# EXCLUDE_SRC_FROM_LIB= $(SRCDIR)/unpublishedfile.c
# this line excludes opcontrol.c and similar files
EXCLUDE_SRC_FROM_LIB+=$(foreach file, $(SRCDIR)/main,$(foreach cext,$(CEXTS),$(file).$(cext)) $(foreach cxxext,$(CXXEXTS),$(file).$(cxxext)))

# files that get distributed to every user (beyond your source archive) - add
# whatever files you want here. This line is configured to add all header files
# that are in the the include directory get exported
<<<<<<< HEAD
TEMPLATE_FILES=$(INCDIR)/lemlib/*.hpp  $(INCDIR)/lemlib/chassis/*.hpp $(INCDIR)/lemlib/logger/*.hpp $(INCDIR)/fmt/*.h $(FWDIR)/asset.mk
=======
TEMPLATE_FILES=$(INCDIR)/lemlib/*.hpp $(INCDIR)/lemlib/logger/*.hpp $(INCDIR)/lemlib/chassis/*.hpp $(INCDIR)/fmt/*.h $(FWDIR)/asset.mk
>>>>>>> 21f283e2

.DEFAULT_GOAL=quick

################################################################################
################################################################################
########## Nothing below this line should be edited by typical users ###########
-include ./common.mk<|MERGE_RESOLUTION|>--- conflicted
+++ resolved
@@ -27,11 +27,7 @@
 IS_LIBRARY:=1
 # TODO: CHANGE THIS!
 LIBNAME:=LemLib
-<<<<<<< HEAD
 VERSION:=0.5.0
-=======
-VERSION:=0.5.0-beta2
->>>>>>> 21f283e2
 
 # EXCLUDE_SRC_FROM_LIB= $(SRCDIR)/unpublishedfile.c
 # this line excludes opcontrol.c and similar files
@@ -40,11 +36,8 @@
 # files that get distributed to every user (beyond your source archive) - add
 # whatever files you want here. This line is configured to add all header files
 # that are in the the include directory get exported
-<<<<<<< HEAD
-TEMPLATE_FILES=$(INCDIR)/lemlib/*.hpp  $(INCDIR)/lemlib/chassis/*.hpp $(INCDIR)/lemlib/logger/*.hpp $(INCDIR)/fmt/*.h $(FWDIR)/asset.mk
-=======
+
 TEMPLATE_FILES=$(INCDIR)/lemlib/*.hpp $(INCDIR)/lemlib/logger/*.hpp $(INCDIR)/lemlib/chassis/*.hpp $(INCDIR)/fmt/*.h $(FWDIR)/asset.mk
->>>>>>> 21f283e2
 
 .DEFAULT_GOAL=quick
 

--- conflicted
+++ resolved
@@ -131,15 +131,9 @@
     // cancel the movement after it has travelled 10 inches
     chassis.waitUntil(10);
     chassis.cancelMotion();
-    // example movement: Turn to face a heading of 90º. Timeout set to 1500
-    chassis.turnToHeading(90, 1500);
     // example movement: Turn to face the point x:45, y:-45. Timeout set to 1000
     // dont turn faster than 60 (out of a maximum of 127)
-<<<<<<< HEAD
-    chassis.turnToPoint(45, -45, 1000, true, 60);
-=======
     chassis.turnTo(45, -45, 1000, {.maxSpeed = 60});
->>>>>>> 078b5807
     // example movement: Follow the path in path.txt. Lookahead at 15, Timeout set to 4000
     // following the path with the back of the robot (forwards = false)
     // see line 116 to see how to define a path

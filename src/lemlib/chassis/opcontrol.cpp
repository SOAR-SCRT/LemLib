#include "lemlib/chassis/chassis.hpp"
#include <algorithm>
#include <math.h>

namespace lemlib {

/**
 * @brief  Default drive curve. Modifies  the input with an exponential curve. If the input is 127, the function
 * will always output 127, no matter the value of scale, likewise for -127. This curve was inspired by team 5225, the
 * Pilons. A Desmos graph of this curve can be found here: https://www.desmos.com/calculator/rcfjjg83zx
 * @param input value from -127 to 127
 * @param scale how steep the curve should be.
 * @return The new value to be used.
 */
double defaultDriveCurve(double input, double scale) {
    if (scale != 0) {
        return (powf(2.718, -(scale / 10)) + powf(2.718, (fabs(input) - 127) / 10) * (1 - powf(2.718, -(scale / 10)))) *
               input;
    }
    return input;
}

/**
 * @brief Control the robot during the driver using the arcade drive control scheme. In this control scheme one
 * joystick axis controls the forwards and backwards movement of the robot, while the other joystick axis
 * controls  the robot's turning
 * @param throttle speed to move forward or backward. Takes an input from -127 to 127.
 * @param turn speed to turn. Takes an input from -127 to 127.
<<<<<<< HEAD
 * @param curveGain the scale inputted into the drive curve function. If you are using the default drive
 * curve, refer to the `defaultDriveCurve` documentation.
=======
 * @param curveGain control how steep the drive curve is. The larger the number, the steeper the curve. A value
 * of 0 disables the curve entirely.
>>>>>>> b24ae1c4
 */
void Chassis::tank(int left, int right, float curveGain) {
    drivetrain.leftMotors->move(driveCurve(left, curveGain));
    drivetrain.rightMotors->move(driveCurve(right, curveGain));
}

/**
 * @brief Control the robot during the driver using the arcade drive control scheme. In this control scheme one
 * joystick axis controls the forwards and backwards movement of the robot, while the other joystick axis
 * controls  the robot's turning
 * @param throttle speed to move forward or backward. Takes an input from -127 to 127.
 * @param turn speed to turn. Takes an input from -127 to 127.
 * @param curveGain control how steep the drive curve is. The larger the number, the steeper the curve. A value
 * of 0 disables the curve entirely.
 */
void Chassis::arcade(int throttle, int turn, float curveGain) {
    int leftPower = driveCurve(throttle + turn, curveGain);
    int rightPower = driveCurve(throttle - turn, curveGain);
    drivetrain.leftMotors->move(leftPower);
    drivetrain.rightMotors->move(rightPower);
}

/**
 * @brief Control the robot during the driver using the curvature drive control scheme. This control scheme is
 * very similar to arcade drive, except the second joystick axis controls the radius of the curve that the
 * drivetrain makes, rather than the speed. This means that the driver can accelerate in a turn without changing
 * the radius of that turn. This control scheme defaults to arcade when forward is zero.
 * @param throttle speed to move forward or backward. Takes an input from -127 to 127.
 * @param turn speed to turn. Takes an input from -127 to 127.
 * @param curveGain the scale inputted into the drive curve function. If you are using the default drive
 * curve, refer to the `defaultDriveCurve` documentation.
 */
void Chassis::curvature(int throttle, int turn, float curveGain) {
    // If we're not moving forwards change to arcade drive
    if (throttle == 0) {
        arcade(throttle, turn, curveGain);
        return;
    }

    double leftPower = throttle + (std::abs(throttle) * turn) / 127.0;
    double rightPower = throttle - (std::abs(throttle) * turn) / 127.0;

    leftPower = driveCurve(leftPower, curveGain);
    rightPower = driveCurve(rightPower, curveGain);

    drivetrain.leftMotors->move(leftPower);
    drivetrain.rightMotors->move(rightPower);
}
} // namespace lemlib<|MERGE_RESOLUTION|>--- conflicted
+++ resolved
@@ -5,9 +5,10 @@
 namespace lemlib {
 
 /**
- * @brief  Default drive curve. Modifies  the input with an exponential curve. If the input is 127, the function
- * will always output 127, no matter the value of scale, likewise for -127. This curve was inspired by team 5225, the
- * Pilons. A Desmos graph of this curve can be found here: https://www.desmos.com/calculator/rcfjjg83zx
+ * @brief  Default drive curve. Modifies the input with an exponential curve. If the input is 127, the function
+ * will always output 127, no matter the value of scale, likewise for -127. A scale of zero disable the curve
+ * entirely. This curve was inspired by team 5225, the Pilons. A Desmos graph of this curve can be found 
+ * here: https://www.desmos.com/calculator/rcfjjg83zx
  * @param input value from -127 to 127
  * @param scale how steep the curve should be.
  * @return The new value to be used.
@@ -26,13 +27,8 @@
  * controls  the robot's turning
  * @param throttle speed to move forward or backward. Takes an input from -127 to 127.
  * @param turn speed to turn. Takes an input from -127 to 127.
-<<<<<<< HEAD
  * @param curveGain the scale inputted into the drive curve function. If you are using the default drive
  * curve, refer to the `defaultDriveCurve` documentation.
-=======
- * @param curveGain control how steep the drive curve is. The larger the number, the steeper the curve. A value
- * of 0 disables the curve entirely.
->>>>>>> b24ae1c4
  */
 void Chassis::tank(int left, int right, float curveGain) {
     drivetrain.leftMotors->move(driveCurve(left, curveGain));
@@ -45,8 +41,8 @@
  * controls  the robot's turning
  * @param throttle speed to move forward or backward. Takes an input from -127 to 127.
  * @param turn speed to turn. Takes an input from -127 to 127.
- * @param curveGain control how steep the drive curve is. The larger the number, the steeper the curve. A value
- * of 0 disables the curve entirely.
+ * @param curveGain the scale inputted into the drive curve function. If you are using the default drive
+ * curve, refer to the `defaultDriveCurve` documentation.
  */
 void Chassis::arcade(int throttle, int turn, float curveGain) {
     int leftPower = driveCurve(throttle + turn, curveGain);

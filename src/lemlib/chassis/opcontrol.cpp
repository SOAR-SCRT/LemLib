--- conflicted
+++ resolved
@@ -16,23 +16,7 @@
     }
 }
 
-<<<<<<< HEAD
-void Chassis::arcade(int throttle, int turn, bool disableDriveCurve) {
-=======
-/**
- * @brief Control the robot during the driver using the arcade drive control scheme. In this control scheme one
- * joystick axis controls the forwards and backwards movement of the robot, while the other joystick axis
- * controls the robot's turning
- *
- * @param throttle speed to move forward or backward. Takes an input from -127 to 127.
- * @param turn speed to turn. Takes an input from -127 to 127.
- * @param disableDriveCurve whether to disable the drive curve or not. If disabled, uses a linear curve with no
- * deadzone or minimum power
- * @param desaturateBias how much to favor angular motion over lateral motion or vice versa when motors are
- * saturated. A value of 0 fully prioritizes lateral motion, a value of 1 fully prioritizes angular motion
- */
 void Chassis::arcade(int throttle, int turn, bool disableDriveCurve, float desaturateBias) {
->>>>>>> 3e1a6c17
     // use drive curves if they have not been disabled
     if (!disableDriveCurve) {
         throttle = std::round(throttleCurve->curve(throttle));

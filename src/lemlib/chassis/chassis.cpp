#include <algorithm>
#include <math.h>
#include <optional>
#include "lemlib/logger/baseSink.hpp"
#include "pros/motors.hpp"
#include "pros/misc.hpp"
#include "pros/rtos.h"
#include "pros/misc.hpp"
#include "lemlib/logger/logger.hpp"
#include "lemlib/util.hpp"
#include "lemlib/chassis/chassis.hpp"
#include "lemlib/chassis/odom.hpp"
#include "lemlib/chassis/trackingWheel.hpp"
#include "lemlib/timer.hpp"
#include "pros/rtos.hpp"

/**
 * @brief The variables are pointers so that they can be set to nullptr if they are not used
 * Otherwise the chassis class would have to have a constructor for each possible combination of sensors
 *
 * @param vertical1 pointer to the first vertical tracking wheel
 * @param vertical2 pointer to the second vertical tracking wheel
 * @param horizontal1 pointer to the first horizontal tracking wheel
 * @param horizontal2 pointer to the second horizontal tracking wheel
 * @param imu pointer to the IMU
 */
lemlib::OdomSensors::OdomSensors(TrackingWheel* vertical1, TrackingWheel* vertical2, TrackingWheel* horizontal1,
                                 TrackingWheel* horizontal2, pros::Imu* imu)
    : vertical1(vertical1),
      vertical2(vertical2),
      horizontal1(horizontal1),
      horizontal2(horizontal2),
      imu(imu) {}

/**
 * @brief The constants are stored in a struct so that they can be easily passed to the chassis class
 * Set a constant to 0 and it will be ignored
 *
 * @param leftMotors pointer to the left motors
 * @param rightMotors pointer to the right motors
 * @param trackWidth the track width of the robot
 * @param wheelDiameter the diameter of the wheel used on the drivetrain
 * @param rpm the rpm of the wheels
 * @param chasePower higher values make the robot move faster but causes more overshoot on turns
 */
lemlib::Drivetrain::Drivetrain(pros::MotorGroup* leftMotors, pros::MotorGroup* rightMotors, float trackWidth,
                               float wheelDiameter, float rpm, float chasePower)
    : leftMotors(leftMotors),
      rightMotors(rightMotors),
      trackWidth(trackWidth),
      wheelDiameter(wheelDiameter),
      rpm(rpm),
      chasePower(chasePower) {}

/**
 * @brief Construct a new Chassis
 *
 * @param drivetrain drivetrain to be used for the chassis
 * @param lateralSettings settings for the lateral controller
 * @param angularSettings settings for the angular controller
 * @param sensors sensors to be used for odometry
 * @param driveCurve drive curve to be used. defaults to `defaultDriveCurve`
 */
lemlib::Chassis::Chassis(Drivetrain drivetrain, ControllerSettings lateralSettings, ControllerSettings angularSettings,
                         OdomSensors sensors, DriveCurveFunction_t driveCurve)
    : drivetrain(drivetrain),
      lateralSettings(lateralSettings),
      angularSettings(angularSettings),
      sensors(sensors),
      driveCurve(driveCurve),
      lateralPID(lateralSettings.kP, lateralSettings.kI, lateralSettings.kD, lateralSettings.windupRange, true),
      angularPID(angularSettings.kP, angularSettings.kI, angularSettings.kD, angularSettings.windupRange, true),
      lateralLargeExit(lateralSettings.largeError, lateralSettings.largeErrorTimeout),
      lateralSmallExit(lateralSettings.smallError, lateralSettings.smallErrorTimeout),
      angularLargeExit(angularSettings.largeError, angularSettings.largeErrorTimeout),
      angularSmallExit(angularSettings.smallError, angularSettings.smallErrorTimeout) {}

bool isDriverControl() {
    return pros::competition::is_connected() && !pros::competition::is_autonomous() &&
           !pros::competition::is_disabled();
}

/**
 * @brief calibrate the IMU given a sensors struct
 *
 * @param sensors reference to the sensors struct
 */
void calibrateIMU(lemlib::OdomSensors& sensors) {
    int attempt = 1;
    bool calibrated = false;
    // calibrate inertial, and if calibration fails, then repeat 5 times or until successful
    while (attempt <= 5 && !isDriverControl()) {
        sensors.imu->reset();
        // wait until IMU is calibrated
        do pros::delay(10);
        while (sensors.imu->get_status() != 0xFF && sensors.imu->is_calibrating() && !isDriverControl());
        // exit if imu has been calibrated
        if (!isnanf(sensors.imu->get_heading()) && !isinf(sensors.imu->get_heading())) {
            calibrated = true;
            break;
        }
        // indicate error
        pros::c::controller_rumble(pros::E_CONTROLLER_MASTER, "---");
        lemlib::infoSink()->warn("IMU failed to calibrate! Attempt #{}", attempt);
        attempt++;
    }
    // check if its driver control through the comp switch
    if (isDriverControl() && !calibrated) {
        sensors.imu = nullptr;
        lemlib::infoSink()->error(
            "Driver control started, abandoning IMU calibration, defaulting to tracking wheels / motor encoders");
    }
    // check if calibration attempts were successful
    if (attempt > 5) {
        sensors.imu = nullptr;
        lemlib::infoSink()->error("IMU calibration failed, defaulting to tracking wheels / motor encoders");
    }
}

/**
 * @brief Calibrate the chassis sensors
 *
 * @param calibrateIMU whether the IMU should be calibrated. true by default
 */
void lemlib::Chassis::calibrate(bool calibrateImu) {
    // calibrate the IMU if it exists and the user doesn't specify otherwise
    if (sensors.imu != nullptr && calibrateImu) calibrateIMU(sensors);
    // initialize odom
    if (sensors.vertical1 == nullptr)
        sensors.vertical1 = new lemlib::TrackingWheel(drivetrain.leftMotors, drivetrain.wheelDiameter,
                                                      -(drivetrain.trackWidth / 2), drivetrain.rpm);
    if (sensors.vertical2 == nullptr)
        sensors.vertical2 = new lemlib::TrackingWheel(drivetrain.rightMotors, drivetrain.wheelDiameter,
                                                      drivetrain.trackWidth / 2, drivetrain.rpm);
    sensors.vertical1->reset();
    sensors.vertical2->reset();
    if (sensors.horizontal1 != nullptr) sensors.horizontal1->reset();
    if (sensors.horizontal2 != nullptr) sensors.horizontal2->reset();
    setSensors(sensors, drivetrain);
    init();
    // rumble to controller to indicate success
    pros::c::controller_rumble(pros::E_CONTROLLER_MASTER, ".");
}

/**
 * @brief Set the Pose object
 *
 * @param x new x value
 * @param y new y value
 * @param theta new theta value
 * @param radians true if theta is in radians, false if not. False by default
 */
void lemlib::Chassis::setPose(float x, float y, float theta, bool radians) {
    lemlib::setPose(lemlib::Pose(x, y, theta), radians);
}

/**
 * @brief Set the pose of the chassis
 *
 * @param Pose the new pose
 * @param radians whether pose theta is in radians (true) or not (false). false by default
 */
void lemlib::Chassis::setPose(Pose pose, bool radians) { lemlib::setPose(pose, radians); }

/**
 * @brief Get the pose of the chassis
 *
 * @param radians whether theta should be in radians (true) or degrees (false). false by default
 * @return Pose
 */
lemlib::Pose lemlib::Chassis::getPose(bool radians, bool standardPos) {
    Pose pose = lemlib::getPose(true);
    if (standardPos) pose.theta = M_PI_2 - pose.theta;
    if (!radians) pose.theta = radToDeg(pose.theta);
    return pose;
}

/**
 * @brief Wait until the robot has traveled a certain distance along the path
 *
 * @note Units are in inches if current motion is moveTo or follow, degrees if using turnTo
 *
 * @param dist the distance the robot needs to travel before returning
 */
void lemlib::Chassis::waitUntil(float dist) {
    // do while to give the thread time to start
    do pros::delay(10);
    while (distTravelled <= dist && distTravelled != -1);
}

/**
 * @brief Wait until the robot has completed the path
 *
 */
void lemlib::Chassis::waitUntilDone() {
    do pros::delay(10);
    while (distTravelled != -1);
}

void lemlib::Chassis::requestMotionStart() {
    if (this->isInMotion()) this->motionQueued = true; // indicate a motion is queued
    else this->motionRunning = true; // indicate a motion is running

    // wait until this motion is at front of "queue"
    this->mutex.take(TIMEOUT_MAX);

    // this->motionRunning should be true
    // and this->motionQueued should be false
    // indicating this motion is running
}

void lemlib::Chassis::endMotion() {
    // move the "queue" forward 1
    this->motionRunning = this->motionQueued;
    this->motionQueued = false;

    // permit queued motion to run
    this->mutex.give();
}

void lemlib::Chassis::cancelMotion() {
    this->motionRunning = false;
    pros::delay(10); // give time for motion to stop
}

void lemlib::Chassis::cancelAllMotions() {
    this->motionRunning = false;
    this->motionQueued = false;
    pros::delay(10); // give time for motion to stop
}

bool lemlib::Chassis::isInMotion() const { return this->motionRunning; }

/**
 * @brief Sets the brake mode of the drivetrain motors
 *
 */
void lemlib::Chassis::setBrakeMode(pros::motor_brake_mode_e mode) {
    drivetrain.leftMotors->set_brake_modes(mode);
    drivetrain.rightMotors->set_brake_modes(mode);
}

/**
 * @brief Turn the chassis so it is facing the target point
 *
 * The PID logging id is "angularPID"
 *
 * @param x x location
 * @param y y location
 * @param timeout longest time the robot can spend moving
 * @param params struct to simulate named parameters
 * @param async whether the function should be run asynchronously. true by default
 */
<<<<<<< HEAD
void lemlib::Chassis::turnToPoint(float x, float y, int timeout, bool forwards, float maxSpeed, bool async) {
=======
void lemlib::Chassis::turnTo(float x, float y, int timeout, TurnToParams params, bool async) {
    params.minSpeed = fabs(params.minSpeed);
>>>>>>> 078b5807
    this->requestMotionStart();
    // were all motions cancelled?
    if (!this->motionRunning) return;
    // if the function is async, run it in a new task
    if (async) {
<<<<<<< HEAD
        pros::Task task([&]() { turnToPoint(x, y, timeout, forwards, maxSpeed, false); });
=======
        pros::Task task([&]() { turnTo(x, y, timeout, params, false); });
>>>>>>> 078b5807
        this->endMotion();
        pros::delay(10); // delay to give the task time to start
        return;
    }
    float targetTheta;
    float deltaX, deltaY, deltaTheta;
    float motorPower;
    float prevMotorPower = 0;
    float startTheta = getPose().theta;
    std::optional<float> prevDeltaTheta = std::nullopt;
    std::uint8_t compState = pros::competition::get_status();
    distTravelled = 0;
    Timer timer(timeout);
    angularLargeExit.reset();
    angularSmallExit.reset();
    angularPID.reset();

    // main loop
    while (!timer.isDone() && !angularLargeExit.getExit() && !angularSmallExit.getExit() && this->motionRunning) {
        // update variables
        Pose pose = getPose();
        pose.theta = (params.forwards) ? fmod(pose.theta, 360) : fmod(pose.theta - 180, 360);

        // update completion vars
        distTravelled = fabs(angleError(pose.theta, startTheta));

        deltaX = x - pose.x;
        deltaY = y - pose.y;
        targetTheta = fmod(radToDeg(M_PI_2 - atan2(deltaY, deltaX)), 360);

        // calculate deltaTheta
        deltaTheta = angleError(targetTheta, pose.theta, false);
        if (prevDeltaTheta == std::nullopt) prevDeltaTheta = deltaTheta;

        // motion chaining
        if (params.minSpeed != 0 && fabs(deltaTheta) < params.earlyExitRange) break;
        if (params.minSpeed != 0 && sgn(deltaTheta) != sgn(prevDeltaTheta)) break;

        // calculate the speed
        motorPower = angularPID.update(deltaTheta);
        angularLargeExit.update(deltaTheta);
        angularSmallExit.update(deltaTheta);

        // cap the speed
        if (motorPower > params.maxSpeed) motorPower = params.maxSpeed;
        else if (motorPower < -params.maxSpeed) motorPower = -params.maxSpeed;
        if (fabs(deltaTheta) > 20) motorPower = slew(motorPower, prevMotorPower, angularSettings.slew);
        if (motorPower < 0 && motorPower > -params.minSpeed) motorPower = -params.minSpeed;
        else if (motorPower > 0 && motorPower < params.minSpeed) motorPower = params.minSpeed;
        prevMotorPower = motorPower;

        infoSink()->debug("Turn Motor Power: {} ", motorPower);

        // move the drivetrain
        drivetrain.leftMotors->move(motorPower);
        drivetrain.rightMotors->move(-motorPower);

        pros::delay(10);
    }

    // stop the drivetrain
    drivetrain.leftMotors->move(0);
    drivetrain.rightMotors->move(0);
    // set distTraveled to -1 to indicate that the function has finished
    distTravelled = -1;
    this->endMotion();
}

/**
 * @brief Turn the chassis so it is facing the target heading
 *
 * The PID logging id is "angularPID"
 *
 * @param targetTheta robot target heading
 * @param timeout longest time the robot can spend moving
 * @param forwards whether the robot should turn to face the heading with the front of the robot. true by default
 * @param maxSpeed the maximum speed the robot can turn at. Default is 127
 * @param async whether the function should be run asynchronously. true by default
 */
void lemlib::Chassis::turnToHeading(float targetTheta, int timeout, bool forwards, float maxSpeed, bool async) {
    this->requestMotionStart();
    // were all motions cancelled?
    if (!this->motionRunning) return;
    // if the function is async, run it in a new task
    if (async) {
        pros::Task task([&]() { turnToHeading(targetTheta, timeout, forwards, maxSpeed, false); });
        this->endMotion();
        pros::delay(10); // delay to give the task time to start
        return;
    }
    float deltaTheta;
    float motorPower;
    float prevMotorPower = motorPower;
    float startTheta = getPose().theta;
    std::uint8_t compState = pros::competition::get_status();
    distTravelled = 0;
    Timer timer(timeout);
    angularLargeExit.reset();
    angularSmallExit.reset();
    angularPID.reset();

    // main loop
    while (!timer.isDone() && !angularLargeExit.getExit() && !angularSmallExit.getExit() && this->motionRunning) {
        // update variables
        Pose pose = getPose();
        pose.theta = (forwards) ? fmod(pose.theta, 360) : fmod(pose.theta - 180, 360);

        // update completion vars
        distTravelled = fabs(angleError(pose.theta, startTheta));

        // calculate deltaTheta
        deltaTheta = angleError(targetTheta, pose.theta, false);

        // calculate the speed
        motorPower = angularPID.update(deltaTheta);
        angularLargeExit.update(deltaTheta);
        angularSmallExit.update(deltaTheta);
        // cap the speed
        motorPower = std::clamp(motorPower, -maxSpeed, maxSpeed);

        // slew output unless robot is within 20 degrees of target
        if (deltaTheta > 20) { motorPower = slew(motorPower, prevMotorPower, angularSettings.slew); }

        prevMotorPower = motorPower;

        // move the drivetrain
        drivetrain.leftMotors->move(motorPower);
        drivetrain.rightMotors->move(-motorPower);

        pros::delay(10);
    }

    // stop the drivetrain
    drivetrain.leftMotors->move(0);
    drivetrain.rightMotors->move(0);
    // set distTraveled to -1 to indicate that the function has finished
    distTravelled = -1;
    this->endMotion();
}

/**
 * @brief Move the chassis towards the target pose
 *
 * Uses the boomerang controller
 *
 * @param x x location
 * @param y y location
 * @param theta target heading in degrees.
 * @param timeout longest time the robot can spend moving
 *
 * @param maxSpeed the maximum speed the robot can move at. 127 at default
 * @param async whether the function should be run asynchronously. true by default
 */
void lemlib::Chassis::moveToPose(float x, float y, float theta, int timeout, MoveToPoseParams params, bool async) {
    // take the mutex
    this->requestMotionStart();
    // were all motions cancelled?
    if (!this->motionRunning) return;
    // if the function is async, run it in a new task
    if (async) {
        pros::Task task([&]() { moveToPose(x, y, theta, timeout, params, false); });
        this->endMotion();
        pros::delay(10); // delay to give the task time to start
        return;
    }

    // reset PIDs and exit conditions
    lateralPID.reset();
    lateralLargeExit.reset();
    lateralSmallExit.reset();
    angularPID.reset();
    angularLargeExit.reset();
    angularSmallExit.reset();

    // calculate target pose in standard form
    Pose target(x, y, M_PI_2 - degToRad(theta));
    if (!params.forwards) target.theta = fmod(target.theta + M_PI, 2 * M_PI); // backwards movement

    // use global chasePower is chasePower is 0
    if (params.chasePower == 0) params.chasePower = drivetrain.chasePower;

    // initialize vars used between iterations
    Pose lastPose = getPose();
    distTravelled = 0;
    Timer timer(timeout);
    bool close = false;
    bool lateralSettled = false;
    bool prevSameSide = false;
    float prevLateralOut = 0; // previous lateral power
    float prevAngularOut = 0; // previous angular power
    const int compState = pros::competition::get_status();

    // main loop
    while (!timer.isDone() &&
           ((!lateralSettled || (!angularLargeExit.getExit() && !angularSmallExit.getExit())) || !close) &&
           this->motionRunning) {
        // update position
        const Pose pose = getPose(true, true);

        // update distance travelled
        distTravelled += pose.distance(lastPose);
        lastPose = pose;

        // calculate distance to the target point
        const float distTarget = pose.distance(target);

        // check if the robot is close enough to the target to start settling
        if (distTarget < 7.5 && close == false) {
            close = true;
            params.maxSpeed = fmax(fabs(prevLateralOut), 60);
        }

        // check if the lateral controller has settled
        if (lateralLargeExit.getExit() && lateralSmallExit.getExit()) lateralSettled = true;

        // calculate the carrot point
        Pose carrot = target - Pose(cos(target.theta), sin(target.theta)) * params.lead * distTarget;
        if (close) carrot = target; // settling behavior

        // calculate if the robot is on the same side as the carrot point
        const bool robotSide =
            (pose.y - target.y) * -sin(target.theta) <= (pose.x - target.x) * cos(target.theta) + params.earlyExitRange;
        const bool carrotSide = (carrot.y - target.y) * -sin(target.theta) <=
                                (carrot.x - target.x) * cos(target.theta) + params.earlyExitRange;
        const bool sameSide = robotSide == carrotSide;
        // exit if close
        if (!sameSide && prevSameSide && close && params.minSpeed != 0) break;
        prevSameSide = sameSide;

        // calculate error
        const float adjustedRobotTheta = params.forwards ? pose.theta : pose.theta + M_PI;
        const float angularError =
            close ? angleError(adjustedRobotTheta, target.theta) : angleError(adjustedRobotTheta, pose.angle(carrot));
        float lateralError = pose.distance(carrot);
        // only use cos when settling
        // otherwise just multiply by the sign of cos
        // maxSlipSpeed takes care of lateralOut
        if (close) lateralError *= cos(angleError(pose.theta, pose.angle(carrot)));
        else lateralError *= sgn(cos(angleError(pose.theta, pose.angle(carrot))));

        // update exit conditions
        lateralSmallExit.update(lateralError);
        lateralLargeExit.update(lateralError);
        angularSmallExit.update(radToDeg(angularError));
        angularLargeExit.update(radToDeg(angularError));

        // get output from PIDs
        float lateralOut = lateralPID.update(lateralError);
        float angularOut = angularPID.update(radToDeg(angularError));

        // apply restrictions on angular speed
        angularOut = std::clamp(angularOut, -params.maxSpeed, params.maxSpeed);

        // apply restrictions on lateral speed
        lateralOut = std::clamp(lateralOut, -params.maxSpeed, params.maxSpeed);

        // constrain lateral output by max accel
        if (!close) lateralOut = slew(lateralOut, prevLateralOut, lateralSettings.slew);

        // constrain lateral output by the max speed it can travel at without slipping
        const float radius = 1 / fabs(getCurvature(pose, carrot));
        const float maxSlipSpeed(sqrt(params.chasePower * radius * 9.8));
        lateralOut = std::clamp(lateralOut, -maxSlipSpeed, maxSlipSpeed);
        // prioritize angular movement over lateral movement
        const float overturn = fabs(angularOut) + fabs(lateralOut) - params.maxSpeed;
        if (overturn > 0) lateralOut -= lateralOut > 0 ? overturn : -overturn;

        // prevent moving in the wrong direction
        if (params.forwards && !close) lateralOut = std::fmax(lateralOut, 0);
        else if (!params.forwards && !close) lateralOut = std::fmin(lateralOut, 0);

        // constrain lateral output by the minimum speed
        if (params.forwards && lateralOut < fabs(params.minSpeed) && lateralOut > 0) lateralOut = fabs(params.minSpeed);
        if (!params.forwards && -lateralOut < fabs(params.minSpeed) && lateralOut < 0)
            lateralOut = -fabs(params.minSpeed);

        // update previous output
        prevAngularOut = angularOut;
        prevLateralOut = lateralOut;

        infoSink()->debug("lateralOut: {} angularOut: {}", lateralOut, angularOut);

        // ratio the speeds to respect the max speed
        float leftPower = lateralOut + angularOut;
        float rightPower = lateralOut - angularOut;
        const float ratio = std::max(std::fabs(leftPower), std::fabs(rightPower)) / params.maxSpeed;
        if (ratio > 1) {
            leftPower /= ratio;
            rightPower /= ratio;
        }

        // move the drivetrain
        drivetrain.leftMotors->move(leftPower);
        drivetrain.rightMotors->move(rightPower);

        // delay to save resources
        pros::delay(10);
    }

    // stop the drivetrain
    drivetrain.leftMotors->move(0);
    drivetrain.rightMotors->move(0);
    // set distTraveled to -1 to indicate that the function has finished
    distTravelled = -1;
    this->endMotion();
}

/**
 * @brief Move the chassis towards a target point
 *
 * @param x x location
 * @param y y location
 * @param timeout longest time the robot can spend moving
 * @param params struct to simulate named parameters
 * @param async whether the function should be run asynchronously. true by default
 */
void lemlib::Chassis::moveToPoint(float x, float y, int timeout, MoveToPointParams params, bool async) {
    params.earlyExitRange = fabs(params.earlyExitRange);
    this->requestMotionStart();
    // were all motions cancelled?
    if (!this->motionRunning) return;
    // if the function is async, run it in a new task
    if (async) {
        pros::Task task([&]() { moveToPoint(x, y, timeout, params, false); });
        this->endMotion();
        pros::delay(10); // delay to give the task time to start
        return;
    }

    // reset PIDs and exit conditions
    lateralPID.reset();
    lateralLargeExit.reset();
    lateralSmallExit.reset();
    angularPID.reset();

    // initialize vars used between iterations
    Pose lastPose = getPose();
    distTravelled = 0;
    Timer timer(timeout);
    bool close = false;
    float prevLateralOut = 0; // previous lateral power
    float prevAngularOut = 0; // previous angular power
    const int compState = pros::competition::get_status();
    std::optional<bool> prevSide = std::nullopt;

    // calculate target pose in standard form
    Pose target(x, y);
    target.theta = lastPose.angle(target);

    // main loop
    while (!timer.isDone() && ((!lateralSmallExit.getExit() && !lateralLargeExit.getExit()) || !close) &&
           this->motionRunning) {
        // update position
        const Pose pose = getPose(true, true);

        // update distance travelled
        distTravelled += pose.distance(lastPose);
        lastPose = pose;

        // calculate distance to the target point
        const float distTarget = pose.distance(target);

        // check if the robot is close enough to the target to start settling
        if (distTarget < 7.5 && close == false) {
            close = true;
            params.maxSpeed = fmax(fabs(prevLateralOut), 60);
        }

        // motion chaining
        const bool side =
            (pose.y - target.y) * -sin(target.theta) <= (pose.x - target.x) * cos(target.theta) + params.earlyExitRange;
        if (prevSide == std::nullopt) prevSide = side;
        const bool sameSide = side == prevSide;
        // exit if close
        if (!sameSide && params.minSpeed != 0) break;
        prevSide = side;

        // calculate error
        const float adjustedRobotTheta = params.forwards ? pose.theta : pose.theta + M_PI;
        const float angularError = angleError(adjustedRobotTheta, pose.angle(target));
        float lateralError = pose.distance(target) * cos(angleError(pose.theta, pose.angle(target)));

        // update exit conditions
        lateralSmallExit.update(lateralError);
        lateralLargeExit.update(lateralError);

        // get output from PIDs
        float lateralOut = lateralPID.update(lateralError);
        float angularOut = angularPID.update(radToDeg(angularError));
        if (close) angularOut = 0;

        // apply restrictions on angular speed
        angularOut = std::clamp(angularOut, -params.maxSpeed, params.maxSpeed);
        angularOut = slew(angularOut, prevAngularOut, angularSettings.slew);

        // apply restrictions on lateral speed
        lateralOut = std::clamp(lateralOut, -params.maxSpeed, params.maxSpeed);
        // constrain lateral output by max accel
        // but not for decelerating, since that would interfere with settling
        if (!close) lateralOut = slew(lateralOut, prevLateralOut, lateralSettings.slew);

        // prevent moving in the wrong direction
        if (params.forwards && !close) lateralOut = std::fmax(lateralOut, 0);
        else if (!params.forwards && !close) lateralOut = std::fmin(lateralOut, 0);

        // constrain lateral output by the minimum speed
        if (params.forwards && lateralOut < fabs(params.minSpeed) && lateralOut > 0) lateralOut = fabs(params.minSpeed);
        if (!params.forwards && -lateralOut < fabs(params.minSpeed) && lateralOut < 0)
            lateralOut = -fabs(params.minSpeed);

        // update previous output
        prevAngularOut = angularOut;
        prevLateralOut = lateralOut;

        infoSink()->debug("Angular Out: {}, Lateral Out: {}", angularOut, lateralOut);

        // ratio the speeds to respect the max speed
        float leftPower = lateralOut + angularOut;
        float rightPower = lateralOut - angularOut;
        const float ratio = std::max(std::fabs(leftPower), std::fabs(rightPower)) / params.maxSpeed;
        if (ratio > 1) {
            leftPower /= ratio;
            rightPower /= ratio;
        }

        // move the drivetrain
        drivetrain.leftMotors->move(leftPower);
        drivetrain.rightMotors->move(rightPower);

        // delay to save resources
        pros::delay(10);
    }

    // stop the drivetrain
    drivetrain.leftMotors->move(0);
    drivetrain.rightMotors->move(0);
    // set distTraveled to -1 to indicate that the function has finished
    distTravelled = -1;
    this->endMotion();
}<|MERGE_RESOLUTION|>--- conflicted
+++ resolved
@@ -251,22 +251,13 @@
  * @param params struct to simulate named parameters
  * @param async whether the function should be run asynchronously. true by default
  */
-<<<<<<< HEAD
 void lemlib::Chassis::turnToPoint(float x, float y, int timeout, bool forwards, float maxSpeed, bool async) {
-=======
-void lemlib::Chassis::turnTo(float x, float y, int timeout, TurnToParams params, bool async) {
-    params.minSpeed = fabs(params.minSpeed);
->>>>>>> 078b5807
     this->requestMotionStart();
     // were all motions cancelled?
     if (!this->motionRunning) return;
     // if the function is async, run it in a new task
     if (async) {
-<<<<<<< HEAD
         pros::Task task([&]() { turnToPoint(x, y, timeout, forwards, maxSpeed, false); });
-=======
-        pros::Task task([&]() { turnTo(x, y, timeout, params, false); });
->>>>>>> 078b5807
         this->endMotion();
         pros::delay(10); // delay to give the task time to start
         return;
